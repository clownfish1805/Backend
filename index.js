--- conflicted
+++ resolved
@@ -22,7 +22,8 @@
 // Multer setup
 const storage = multer.diskStorage({
   destination: (req, file, cb) => cb(null, "uploads"),
-  filename: (req, file, cb) => cb(null, Date.now() + path.extname(file.originalname)),
+  filename: (req, file, cb) =>
+    cb(null, Date.now() + path.extname(file.originalname)),
 });
 
 const upload = multer({
@@ -40,7 +41,9 @@
 
 const connectDB = async () => {
   try {
-    await mongoose.connect("mongodb://admin:ijeae@61.2.79.154:27017/db_publications");
+    await mongoose.connect(
+      "mongodb://admin:ijeae@61.2.79.154:27017/db_publications"
+    );
     console.log("Connected to DB");
   } catch (err) {
     console.error("Database connection error:", err.message);
@@ -57,7 +60,10 @@
       return res.status(404).json({ error: "PDF not found." });
 
     res.set("Content-Type", publication.pdfContentType);
-    res.set("Content-Disposition", `attachment; filename="${publication.title}.pdf"`);
+    res.set(
+      "Content-Disposition",
+      `attachment; filename="${publication.title}.pdf"`
+    );
     res.send(publication.pdf);
   } catch (err) {
     console.error("Error downloading PDF:", err.message);
@@ -79,10 +85,13 @@
 // Fetch volumes
 app.get("/volumes", async (req, res) => {
   const { year } = req.query;
-  if (!year) return res.status(400).json({ error: "Year parameter is required." });
-
-  try {
-    const volumes = await Publication.find({ year: Number(year) }).distinct("volume");
+  if (!year)
+    return res.status(400).json({ error: "Year parameter is required." });
+
+  try {
+    const volumes = await Publication.find({ year: Number(year) }).distinct(
+      "volume"
+    );
     res.json(volumes);
   } catch (err) {
     console.error("Error fetching volumes:", err.message);
@@ -133,9 +142,13 @@
 
   try {
     const deletedPublication = await Publication.findByIdAndDelete(id);
-    if (!deletedPublication) return res.status(404).json({ error: "Publication not found." });
-
-    res.json({ message: "Publication deleted successfully.", data: deletedPublication });
+    if (!deletedPublication)
+      return res.status(404).json({ error: "Publication not found." });
+
+    res.json({
+      message: "Publication deleted successfully.",
+      data: deletedPublication,
+    });
   } catch (err) {
     console.error("Error deleting publication:", err.message);
     res.status(500).json({ error: "Failed to delete publication." });
@@ -146,16 +159,25 @@
 app.get("/view-pdf/:id", async (req, res) => {
   try {
     const { id } = req.params;
-    if (!mongoose.Types.ObjectId.isValid(id)) return res.status(400).json({ error: "Invalid ID format." });
+    if (!mongoose.Types.ObjectId.isValid(id))
+      return res.status(400).json({ error: "Invalid ID format." });
 
     const publication = await Publication.findById(id);
-    if (!publication || !publication.pdf) return res.status(404).json({ error: "PDF not found." });
+    if (!publication || !publication.pdf)
+      return res.status(404).json({ error: "PDF not found." });
 
     const pdfPath = path.join(__dirname, publication.pdf);
-    if (!fs.existsSync(pdfPath)) return res.status(404).json({ error: "PDF file not found on disk." });
-
-    res.setHeader("Content-Type", publication.pdfContentType || "application/pdf");
-    res.setHeader("Content-Disposition", `inline; filename="${publication.title}.pdf"`);
+    if (!fs.existsSync(pdfPath))
+      return res.status(404).json({ error: "PDF file not found on disk." });
+
+    res.setHeader(
+      "Content-Type",
+      publication.pdfContentType || "application/pdf"
+    );
+    res.setHeader(
+      "Content-Disposition",
+      `inline; filename="${publication.title}.pdf"`
+    );
     const fileStream = fs.createReadStream(pdfPath);
     fileStream.pipe(res);
   } catch (err) {
@@ -168,10 +190,12 @@
 app.get("/publications/:id", async (req, res) => {
   try {
     const { id } = req.params;
-    if (!mongoose.Types.ObjectId.isValid(id)) return res.status(400).json({ error: "Invalid publication ID." });
+    if (!mongoose.Types.ObjectId.isValid(id))
+      return res.status(400).json({ error: "Invalid publication ID." });
 
     const publication = await Publication.findById(id);
-    if (!publication) return res.status(404).json({ error: "Publication not found." });
+    if (!publication)
+      return res.status(404).json({ error: "Publication not found." });
 
     res.status(200).json(publication);
   } catch (err) {
@@ -180,11 +204,7 @@
   }
 });
 
-<<<<<<< HEAD
-// 7. Update
-=======
-// Update publication and regenerate XML
->>>>>>> 68ab0636
+// 7.Update
 app.put("/publications/:id", async (req, res) => {
   const { id } = req.params;
 
@@ -203,54 +223,28 @@
       new: true,
       runValidators: true,
     });
-
-    if (!result) {
-      return res.status(404).json({ error: "Publication not found." });
-    }
-
-    res.status(200).json({
-      message: "Publication updated successfully.",
-      data: result,
-    });
-<<<<<<< HEAD
-  } catch (err) {
-    console.error("Error during update:", err.message);
-    res.status(500).json({ error: "Failed to update publication." });
-=======
-
-    if (!result) return res.status(404).json({ error: "Publication not found" });
-
-    // Regenerate XML
-    const xml = create({ version: "1.0" })
-      .ele("publication")
-      .ele("title").txt(result.title).up()
-      .ele("author").txt(result.author).up()
-      .ele("volume").txt(result.volume).up()
-      .ele("issue").txt(result.issue).up()
-      .ele("year").txt(result.year).up()
-      .ele("isSpecialIssue").txt(String(result.isSpecialIssue)).up()
-      .ele("content").txt(result.content).up()
-      .ele("id").txt(result._id.toString()).up()
-      .end({ prettyPrint: true });
-
-    const xmlFilePath = path.join(uploadsDir, `publication-${result._id}.xml`);
-    fs.writeFileSync(xmlFilePath, xml, "utf-8");
-
-    res.status(200).json({
-      message: "Publication updated and XML regenerated.",
-      data: result,
-    });
-  } catch (err) {
-    res.status(500).json({ error: "Server error", details: err.message });
->>>>>>> 68ab0636
+    if (!result)
+      return res.status(404).json({ error: "Publication not found" });
+    res.status(200).json(result);
+  } catch (err) {
+    res.status(500).json({ error: "Server error" });
   }
 });
 
 // Add publication
 app.post("/publications", upload.single("pdf"), async (req, res) => {
-  const { year, volume, issue, title, content, author, isSpecialIssue } = req.body;
-
-  if (!year || !volume || !issue || !title || !content || !author || !req.file) {
+  const { year, volume, issue, title, content, author, isSpecialIssue } =
+    req.body;
+
+  if (
+    !year ||
+    !volume ||
+    !issue ||
+    !title ||
+    !content ||
+    !author ||
+    !req.file
+  ) {
     return res.status(400).json({
       error: "All required fields must be provided, including a PDF.",
     });
@@ -273,17 +267,36 @@
 
     const xml = create({ version: "1.0" })
       .ele("publication")
-      .ele("title").txt(title).up()
-      .ele("author").txt(author).up()
-      .ele("volume").txt(volume).up()
-      .ele("issue").txt(issue).up()
-      .ele("year").txt(year).up()
-      .ele("isSpecialIssue").txt(String(isSpecialIssue)).up()
-      .ele("content").txt(content).up()
-      .ele("id").txt(savedPublication._id.toString()).up()
+      .ele("title")
+      .txt(title)
+      .up()
+      .ele("author")
+      .txt(author)
+      .up()
+      .ele("volume")
+      .txt(volume)
+      .up()
+      .ele("issue")
+      .txt(issue)
+      .up()
+      .ele("year")
+      .txt(year)
+      .up()
+      .ele("isSpecialIssue")
+      .txt(String(isSpecialIssue))
+      .up()
+      .ele("content")
+      .txt(content)
+      .up()
+      .ele("id")
+      .txt(savedPublication._id.toString())
+      .up()
       .end({ prettyPrint: true });
 
-    const xmlFilePath = path.join(uploadsDir, `publication-${savedPublication._id}.xml`);
+    const xmlFilePath = path.join(
+      uploadsDir,
+      `publication-${savedPublication._id}.xml`
+    );
     fs.writeFileSync(xmlFilePath, xml, "utf-8");
 
     res.status(201).json({
@@ -292,7 +305,9 @@
     });
   } catch (err) {
     console.error("Error adding publication:", err);
-    res.status(500).json({ error: "Failed to add publication.", details: err.message });
+    res
+      .status(500)
+      .json({ error: "Failed to add publication.", details: err.message });
   }
 });
 
